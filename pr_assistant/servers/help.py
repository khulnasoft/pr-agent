class HelpMessage:
    @staticmethod
    def get_general_commands_text():
       commands_text = "> - **/review**: Request a review of your Pull Request.   \n" \
                "> - **/describe**: Update the PR title and description based on the contents of the PR.   \n" \
                "> - **/improve [--extended]**: Suggest code improvements. Extended mode provides a higher quality feedback.   \n" \
                "> - **/ask \\<QUESTION\\>**: Ask a question about the PR.   \n" \
                "> - **/update_changelog**: Update the changelog based on the PR's contents.   \n" \
                "> - **/add_docs** 💎: Generate docstring for new components introduced in the PR.   \n" \
                "> - **/generate_labels** 💎: Generate labels for the PR based on the PR's contents.   \n" \
                "> - **/analyze** 💎: Automatically analyzes the PR, and presents changes walkthrough for each component.   \n\n" \
                ">See the [tools guide](https://khulnasoft.github.io/tools/) for more details.\n" \
                ">To list the possible configuration parameters, add a **/config** comment.   \n"
       return commands_text


    @staticmethod
    def get_general_bot_help_text():
        output = f"> To invoke the PR-Assistant, add a comment using one of the following commands:  \n{HelpMessage.get_general_commands_text()} \n"
        return output

    @staticmethod
    def get_review_usage_guide():
        output ="**Overview:**\n"
        output +=("The `review` tool scans the PR code changes, and generates a PR review which includes several types of feedbacks, such as possible PR issues, security threats and relevant test in the PR. More feedbacks can be [added](https://khulnasoft.github.io/tools/review/#general-configurations) by configuring the tool.\n\n"
                  "The tool can be triggered [automatically](https://khulnasoft.github.io/usage-guide/automations_and_usage/#github-app-automatic-tools-when-a-new-pr-is-opened) every time a new PR is opened, or can be invoked manually by commenting on any PR.\n")
        output +="""\
- When commenting, to edit [configurations](https://github.com/khulnasoft/pr-assistant/blob/main/pr_assistant/settings/configuration.toml#L23) related to the review tool (`pr_reviewer` section), use the following template:
```
/review --pr_reviewer.some_config1=... --pr_reviewer.some_config2=...
```
- With a [configuration file](https://khulnasoft.github.io/usage-guide/configuration_options/), use the following template:
```
[pr_reviewer]
some_config1=...
some_config2=...
```
    """

<<<<<<< HEAD
        output += "\n\nSee the review [usage page](https://pr-assistant-docs.khulnasoft.com/tools/review/) for a comprehensive guide on using this tool.\n\n"
=======
        output += f"\n\nSee the review [usage page](https://khulnasoft.github.io/tools/review/) for a comprehensive guide on using this tool.\n\n"
>>>>>>> a08b335a

        return output



    @staticmethod
    def get_describe_usage_guide():
        output = "**Overview:**\n"
        output += "The `describe` tool scans the PR code changes, and generates a description for the PR - title, type, summary, walkthrough and labels. "
        output += "The tool can be triggered [automatically](https://khulnasoft.github.io/usage-guide/automations_and_usage/#github-app-automatic-tools-when-a-new-pr-is-opened) every time a new PR is opened, or can be invoked manually by commenting on a PR.\n"
        output += """\

When commenting, to edit [configurations](https://github.com/khulnasoft/pr-assistant/blob/main/pr_assistant/settings/configuration.toml#L46) related to the describe tool (`pr_description` section), use the following template:
```
/describe --pr_description.some_config1=... --pr_description.some_config2=...
```
With a [configuration file](https://khulnasoft.github.io/usage-guide/configuration_options/), use the following template:
```
[pr_description]
some_config1=...
some_config2=...
```
"""
        output += "\n\n<table>"

        # automation
        output += "<tr><td><details> <summary><strong> Enabling\\disabling automation </strong></summary><hr>\n\n"
        output += """\
- When you first install the app, the [default mode](https://khulnasoft.github.io/usage-guide/automations_and_usage/#github-app-automatic-tools-when-a-new-pr-is-opened) for the describe tool is:
```
pr_commands = ["/describe", ...]
```
meaning the `describe` tool will run automatically on every PR.

- Markers are an alternative way to control the generated description, to give maximal control to the user. If you set:
```
pr_commands = ["/describe --pr_description.use_description_markers=true", ...]
```
the tool will replace every marker of the form `pr_assistant:marker_name` in the PR description with the relevant content, where `marker_name` is one of the following:
  - `type`: the PR type.
  - `summary`: the PR summary.
  - `walkthrough`: the PR walkthrough.

Note that when markers are enabled, if the original PR description does not contain any markers, the tool will not alter the description at all.
        
"""
        output += "\n\n</details></td></tr>\n\n"

        # custom labels
        output += "<tr><td><details> <summary><strong> Custom labels </strong></summary><hr>\n\n"
        output += """\
The default labels of the `describe` tool are quite generic: [`Bug fix`, `Tests`, `Enhancement`, `Documentation`, `Other`].

If you specify [custom labels](https://khulnasoft.github.io/tools/describe/#handle-custom-labels-from-the-repos-labels-page) in the repo's labels page or via configuration file, you can get tailored labels for your use cases.
Examples for custom labels:
- `Main topic:performance` - pr_assistant:The main topic of this PR is performance
- `New endpoint` - pr_assistant:A new endpoint was added in this PR
- `SQL query` - pr_assistant:A new SQL query was added in this PR
- `Dockerfile changes` - pr_assistant:The PR contains changes in the Dockerfile
- ...

The list above is eclectic, and aims to give an idea of different possibilities. Define custom labels that are relevant for your repo and use cases.
Note that Labels are not mutually exclusive, so you can add multiple label categories.
Make sure to provide proper title, and a detailed and well-phrased description for each label, so the tool will know when to suggest it.        
"""
        output += "\n\n</details></td></tr>\n\n"

        # Inline File Walkthrough
        output += "<tr><td><details> <summary><strong> Inline File Walkthrough 💎</strong></summary><hr>\n\n"
        output += """\
For enhanced user experience, the `describe` tool can add file summaries directly to the "Files changed" tab in the PR page.
This will enable you to quickly understand the changes in each file, while reviewing the code changes (diffs).

To enable inline file summary, set `pr_description.inline_file_summary` in the configuration file, possible values are:
- `'table'`: File changes walkthrough table will be displayed on the top of the "Files changed" tab, in addition to the "Conversation" tab.
- `true`: A collapsable file comment with changes title and a changes summary for each file in the PR.
- `false` (default): File changes walkthrough will be added only to the "Conversation" tab.
"""

        # extra instructions
        output += "<tr><td><details> <summary><strong> Utilizing extra instructions</strong></summary><hr>\n\n"
        output += '''\
The `describe` tool can be configured with extra instructions, to guide the model to a feedback tailored to the needs of your project.

Be specific, clear, and concise in the instructions. With extra instructions, you are the prompter. Notice that the general structure of the description is fixed, and cannot be changed. Extra instructions can change the content or style of each sub-section of the PR description.

Examples for extra instructions:
```
[pr_description] 
extra_instructions="""\
- The PR title should be in the format: '<PR type>: <title>'
- The title should be short and concise (up to 10 words)
- ...
"""
```
Use triple quotes to write multi-line instructions. Use bullet points to make the instructions more readable.
'''
        output += "\n\n</details></td></tr>\n\n"


        # general
        output += "\n\n<tr><td><details> <summary><strong> More PR-Assistant commands</strong></summary><hr> \n\n"
        output += HelpMessage.get_general_bot_help_text()
        output += "\n\n</details></td></tr>\n\n"

        output += "</table>"

<<<<<<< HEAD
        output += "\n\nSee the [describe usage](https://pr-assistant-docs.khulnasoft.com/tools/describe/) page for a comprehensive guide on using this tool.\n\n"
=======
        output += f"\n\nSee the [describe usage](https://khulnasoft.github.io/tools/describe/) page for a comprehensive guide on using this tool.\n\n"
>>>>>>> a08b335a

        return output

    @staticmethod
    def get_ask_usage_guide():
        output = "**Overview:**\n"
        output += """\
The `ask` tool answers questions about the PR, based on the PR code changes.
It can be invoked manually by commenting on any PR:
```
/ask "..."
```

Note that the tool does not have "memory" of previous questions, and answers each question independently.   
You can ask questions about the entire PR, about specific code lines, or about an image related to the PR code changes.     
        """
        # output += "\n\n<table>"
        #
        # # # general
        # # output += "\n\n<tr><td><details> <summary><strong> More PR-Assistant commands</strong></summary><hr> \n\n"
        # # output += HelpMessage.get_general_bot_help_text()
        # # output += "\n\n</details></td></tr>\n\n"
        #
        # output += "</table>"

<<<<<<< HEAD
        output += "\n\nSee the [ask usage](https://pr-assistant-docs.khulnasoft.com/tools/ask/) page for a comprehensive guide on using this tool.\n\n"
=======
        output += f"\n\nSee the [ask usage](https://khulnasoft.github.io/tools/ask/) page for a comprehensive guide on using this tool.\n\n"
>>>>>>> a08b335a

        return output


    @staticmethod
    def get_improve_usage_guide():
        output = "**Overview:**\n"
        output += "The code suggestions tool, named `improve`, scans the PR code changes, and automatically generates code suggestions for improving the PR."
        output += "The tool can be triggered [automatically](https://khulnasoft.github.io/usage-guide/automations_and_usage/#github-app-automatic-tools-when-a-new-pr-is-opened) every time a new PR is opened, or can be invoked manually by commenting on a PR.\n"
        output += """\
- When commenting, to edit [configurations](https://github.com/khulnasoft/pr-assistant/blob/main/pr_assistant/settings/configuration.toml#L78) related to the improve tool (`pr_code_suggestions` section), use the following template:

```
/improve --pr_code_suggestions.some_config1=... --pr_code_suggestions.some_config2=...
```

- With a [configuration file](https://khulnasoft.github.io/usage-guide/configuration_options/), use the following template:

```
[pr_code_suggestions]
some_config1=...
some_config2=...
```
    
"""

<<<<<<< HEAD
        output += "\n\nSee the improve [usage page](https://pr-assistant-docs.khulnasoft.com/tools/improve/) for a comprehensive guide on using this tool.\n\n"
=======
        output += f"\n\nSee the improve [usage page](https://khulnasoft.github.io/tools/improve/) for a comprehensive guide on using this tool.\n\n"
>>>>>>> a08b335a

        return output<|MERGE_RESOLUTION|>--- conflicted
+++ resolved
@@ -37,11 +37,7 @@
 ```
     """
 
-<<<<<<< HEAD
         output += "\n\nSee the review [usage page](https://pr-assistant-docs.khulnasoft.com/tools/review/) for a comprehensive guide on using this tool.\n\n"
-=======
-        output += f"\n\nSee the review [usage page](https://khulnasoft.github.io/tools/review/) for a comprehensive guide on using this tool.\n\n"
->>>>>>> a08b335a
 
         return output
 
@@ -149,11 +145,7 @@
 
         output += "</table>"
 
-<<<<<<< HEAD
         output += "\n\nSee the [describe usage](https://pr-assistant-docs.khulnasoft.com/tools/describe/) page for a comprehensive guide on using this tool.\n\n"
-=======
-        output += f"\n\nSee the [describe usage](https://khulnasoft.github.io/tools/describe/) page for a comprehensive guide on using this tool.\n\n"
->>>>>>> a08b335a
 
         return output
 
@@ -179,11 +171,7 @@
         #
         # output += "</table>"
 
-<<<<<<< HEAD
         output += "\n\nSee the [ask usage](https://pr-assistant-docs.khulnasoft.com/tools/ask/) page for a comprehensive guide on using this tool.\n\n"
-=======
-        output += f"\n\nSee the [ask usage](https://khulnasoft.github.io/tools/ask/) page for a comprehensive guide on using this tool.\n\n"
->>>>>>> a08b335a
 
         return output
 
@@ -210,10 +198,6 @@
     
 """
 
-<<<<<<< HEAD
         output += "\n\nSee the improve [usage page](https://pr-assistant-docs.khulnasoft.com/tools/improve/) for a comprehensive guide on using this tool.\n\n"
-=======
-        output += f"\n\nSee the improve [usage page](https://khulnasoft.github.io/tools/improve/) for a comprehensive guide on using this tool.\n\n"
->>>>>>> a08b335a
 
         return output