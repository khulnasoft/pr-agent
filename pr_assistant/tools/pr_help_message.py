from pr_assistant.config_loader import get_settings
from pr_assistant.git_providers import get_git_provider, GithubProvider
from pr_assistant.log import get_logger


class PRHelpMessage:
    def __init__(self, pr_url: str, args=None, ai_handler=None):
        self.git_provider = get_git_provider()(pr_url)

    async def run(self):
        try:
            if not self.git_provider.is_supported("gfm_markdown"):
                self.git_provider.publish_comment(
                    "The `Help` tool requires gfm markdown, which is not supported by your code platform.")
                return

            get_logger().info('Getting PR Help Message...')
            relevant_configs = {'pr_help': dict(get_settings().pr_help),
                                'config': dict(get_settings().config)}
            get_logger().debug("Relevant configs", artifacts=relevant_configs)
            pr_comment = "## PR Assistant Walkthrough 🤖\n\n"
            pr_comment += "Welcome to the PR Assistant, an AI-powered tool for automated pull request analysis, feedback, suggestions and more."""
            pr_comment += "\n\nHere is a list of tools you can use to interact with the PR Assistant:\n"
            base_path = "https://khulnasoft.github.io/tools"

            tool_names = []
            tool_names.append(f"[DESCRIBE]({base_path}/describe/)")
            tool_names.append(f"[REVIEW]({base_path}/review/)")
            tool_names.append(f"[IMPROVE]({base_path}/improve/)")
            tool_names.append(f"[UPDATE CHANGELOG]({base_path}/update_changelog/)")
            tool_names.append(f"[ADD DOCS]({base_path}/documentation/) 💎")
            tool_names.append(f"[TEST]({base_path}/test/) 💎")
            tool_names.append(f"[IMPROVE COMPONENT]({base_path}/improve_component/) 💎")
            tool_names.append(f"[ANALYZE]({base_path}/analyze/) 💎")
            tool_names.append(f"[ASK]({base_path}/ask/)")
            tool_names.append(f"[GENERATE CUSTOM LABELS]({base_path}/custom_labels/) 💎")
            tool_names.append(f"[CI FEEDBACK]({base_path}/ci_feedback/) 💎")
            tool_names.append(f"[CUSTOM PROMPT]({base_path}/custom_prompt/) 💎")
            tool_names.append(f"[SIMILAR ISSUE]({base_path}/similar_issues/)")

            descriptions = []
            descriptions.append("Generates PR description - title, type, summary, code walkthrough and labels")
            descriptions.append("Adjustable feedback about the PR, possible issues, security concerns, review effort and more")
            descriptions.append("Code suggestions for improving the PR")
            descriptions.append("Automatically updates the changelog")
            descriptions.append("Generates documentation to methods/functions/classes that changed in the PR")
            descriptions.append("Generates unit tests for a specific component, based on the PR code change")
            descriptions.append("Code suggestions for a specific component that changed in the PR")
            descriptions.append("Identifies code components that changed in the PR, and enables to interactively generate tests, docs, and code suggestions for each component")
            descriptions.append("Answering free-text questions about the PR")
            descriptions.append("Generates custom labels for the PR, based on specific guidelines defined by the user")
            descriptions.append("Generates feedback and analysis for a failed CI job")
            descriptions.append("Generates custom suggestions for improving the PR code, derived only from a specific guidelines prompt defined by the user")
            descriptions.append("Automatically retrieves and presents similar issues")

            commands  =[]
            commands.append("`/describe`")
            commands.append("`/review`")
            commands.append("`/improve`")
            commands.append("`/update_changelog`")
            commands.append("`/add_docs`")
            commands.append("`/test`")
            commands.append("`/improve_component`")
            commands.append("`/analyze`")
            commands.append("`/ask`")
            commands.append("`/generate_labels`")
            commands.append("`/checks`")
            commands.append("`/custom_prompt`")
            commands.append("`/similar_issue`")

            checkbox_list = []
            checkbox_list.append(" - [ ] Run <!-- /describe -->")
            checkbox_list.append(" - [ ] Run <!-- /review -->")
            checkbox_list.append(" - [ ] Run <!-- /improve -->")
            checkbox_list.append(" - [ ] Run <!-- /update_changelog -->")
            checkbox_list.append(" - [ ] Run <!-- /add_docs -->")
            checkbox_list.append(" - [ ] Run <!-- /test -->")
            checkbox_list.append(" - [ ] Run <!-- /improve_component -->")
            checkbox_list.append(" - [ ] Run <!-- /analyze -->")
            checkbox_list.append("[*]")
            checkbox_list.append("[*]")
            checkbox_list.append("[*]")
            checkbox_list.append("[*]")
            checkbox_list.append("[*]")
            checkbox_list.append("[*]")
            checkbox_list.append("[*]")
            checkbox_list.append("[*]")

            if isinstance(self.git_provider, GithubProvider) and not get_settings().config.get('disable_checkboxes', False):
                pr_comment += "<table><tr align='left'><th align='left'>Tool</th><th align='left'>Description</th><th align='left'>Trigger Interactively :gem:</th></tr>"
                for i in range(len(tool_names)):
                    pr_comment += f"\n<tr><td align='left'>\n\n<strong>{tool_names[i]}</strong></td>\n<td>{descriptions[i]}</td>\n<td>\n\n{checkbox_list[i]}\n</td></tr>"
                pr_comment += "</table>\n\n"
<<<<<<< HEAD
                pr_comment += """\n\n(1) Note that each tool be [triggered automatically](https://pr-assistant-docs.khulnasoft.com/usage-guide/automations_and_usage/#github-app-automatic-tools-when-a-new-pr-is-opened) when a new PR is opened, or called manually by [commenting on a PR](https://pr-assistant-docs.khulnasoft.com/usage-guide/automations_and_usage/#online-usage)."""
                pr_comment += """\n\n(2) Tools marked with [*] require additional parameters to be passed. For example, to invoke the `/ask` tool, you need to comment on a PR: `/ask "<question content>"`. See the relevant documentation for each tool for more details."""
=======
                pr_comment += f"""\n\n(1) Note that each tool be [triggered automatically](https://khulnasoft.github.io/usage-guide/automations_and_usage/#github-app-automatic-tools-when-a-new-pr-is-opened) when a new PR is opened, or called manually by [commenting on a PR](https://khulnasoft.github.io/usage-guide/automations_and_usage/#online-usage)."""
                pr_comment += f"""\n\n(2) Tools marked with [*] require additional parameters to be passed. For example, to invoke the `/ask` tool, you need to comment on a PR: `/ask "<question content>"`. See the relevant documentation for each tool for more details."""
>>>>>>> a08b335a
            else:
                pr_comment += "<table><tr align='left'><th align='left'>Tool</th><th align='left'>Command</th><th align='left'>Description</th></tr>"
                for i in range(len(tool_names)):
                    pr_comment += f"\n<tr><td align='left'>\n\n<strong>{tool_names[i]}</strong></td><td>{commands[i]}</td><td>{descriptions[i]}</td></tr>"
                pr_comment += "</table>\n\n"
<<<<<<< HEAD
                pr_comment += """\n\nNote that each tool be [invoked automatically](https://pr-assistant-docs.khulnasoft.com/usage-guide/automations_and_usage/) when a new PR is opened, or called manually by [commenting on a PR](https://pr-assistant-docs.khulnasoft.com/usage-guide/automations_and_usage/#online-usage)."""
=======
                pr_comment += f"""\n\nNote that each tool be [invoked automatically](https://khulnasoft.github.io/usage-guide/automations_and_usage/) when a new PR is opened, or called manually by [commenting on a PR](https://khulnasoft.github.io/usage-guide/automations_and_usage/#online-usage)."""
>>>>>>> a08b335a
            if get_settings().config.publish_output:
                self.git_provider.publish_comment(pr_comment)
        except Exception as e:
            get_logger().error(f"Error while running PRHelpMessage: {e}")
        return ""<|MERGE_RESOLUTION|>--- conflicted
+++ resolved
@@ -91,23 +91,14 @@
                 for i in range(len(tool_names)):
                     pr_comment += f"\n<tr><td align='left'>\n\n<strong>{tool_names[i]}</strong></td>\n<td>{descriptions[i]}</td>\n<td>\n\n{checkbox_list[i]}\n</td></tr>"
                 pr_comment += "</table>\n\n"
-<<<<<<< HEAD
                 pr_comment += """\n\n(1) Note that each tool be [triggered automatically](https://pr-assistant-docs.khulnasoft.com/usage-guide/automations_and_usage/#github-app-automatic-tools-when-a-new-pr-is-opened) when a new PR is opened, or called manually by [commenting on a PR](https://pr-assistant-docs.khulnasoft.com/usage-guide/automations_and_usage/#online-usage)."""
                 pr_comment += """\n\n(2) Tools marked with [*] require additional parameters to be passed. For example, to invoke the `/ask` tool, you need to comment on a PR: `/ask "<question content>"`. See the relevant documentation for each tool for more details."""
-=======
-                pr_comment += f"""\n\n(1) Note that each tool be [triggered automatically](https://khulnasoft.github.io/usage-guide/automations_and_usage/#github-app-automatic-tools-when-a-new-pr-is-opened) when a new PR is opened, or called manually by [commenting on a PR](https://khulnasoft.github.io/usage-guide/automations_and_usage/#online-usage)."""
-                pr_comment += f"""\n\n(2) Tools marked with [*] require additional parameters to be passed. For example, to invoke the `/ask` tool, you need to comment on a PR: `/ask "<question content>"`. See the relevant documentation for each tool for more details."""
->>>>>>> a08b335a
             else:
                 pr_comment += "<table><tr align='left'><th align='left'>Tool</th><th align='left'>Command</th><th align='left'>Description</th></tr>"
                 for i in range(len(tool_names)):
                     pr_comment += f"\n<tr><td align='left'>\n\n<strong>{tool_names[i]}</strong></td><td>{commands[i]}</td><td>{descriptions[i]}</td></tr>"
                 pr_comment += "</table>\n\n"
-<<<<<<< HEAD
                 pr_comment += """\n\nNote that each tool be [invoked automatically](https://pr-assistant-docs.khulnasoft.com/usage-guide/automations_and_usage/) when a new PR is opened, or called manually by [commenting on a PR](https://pr-assistant-docs.khulnasoft.com/usage-guide/automations_and_usage/#online-usage)."""
-=======
-                pr_comment += f"""\n\nNote that each tool be [invoked automatically](https://khulnasoft.github.io/usage-guide/automations_and_usage/) when a new PR is opened, or called manually by [commenting on a PR](https://khulnasoft.github.io/usage-guide/automations_and_usage/#online-usage)."""
->>>>>>> a08b335a
             if get_settings().config.publish_output:
                 self.git_provider.publish_comment(pr_comment)
         except Exception as e:
